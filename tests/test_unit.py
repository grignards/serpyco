# -*- coding: utf-8 -*-

import dataclasses
import datetime
import enum
import json
import typing
import uuid
from unittest import mock

import dateutil
import pytest

import serpyco


class Enum(enum.Enum):
    """
    An enumerate.
    """

    ONE = 1
    TWO = 2


@dataclasses.dataclass
class Simple(object):
    """
    Basic class.
    """

    name: str


@dataclasses.dataclass
class Types(object):
    """
    Testing class for supported serializer types.
    """

    integer: int
    string: str
    number: float
    boolean: bool
    enum_: Enum
    uid: uuid.UUID
    items: typing.List[str]
    nested: Simple
    nesteds: typing.List[Simple]
    mapping: typing.Dict[str, str]
    datetime_: datetime.datetime
    optional: typing.Optional[int] = None


@dataclasses.dataclass
class First(object):
    """Cycle test class"""

    second: "Second"


@dataclasses.dataclass
class Second(object):
    """Cycle test class"""

    first: First


@pytest.fixture
def types_object() -> Types:
    return Types(
        integer=42,
        string="foo",
        number=12.34,
        boolean=True,
        enum_=Enum.TWO,
        uid=uuid.UUID("12345678123456781234567812345678"),
        items=["one", "two"],
        nested=Simple(name="bar"),
        nesteds=[Simple(name="hello"), Simple(name="world")],
        mapping={"foo": "bar"},
        datetime_=datetime.datetime(
            2018, 11, 1, 14, 23, 43, 123456, tzinfo=dateutil.tz.tzutc()
        ),
    )


def test_unit__dump__ok__nominal_case(types_object: Types) -> None:
    serializer = serpyco.Serializer(Types)
    assert {
        "integer": 42,
        "string": "foo",
        "number": 12.34,
        "boolean": True,
        "enum_": 2,
        "uid": "12345678-1234-5678-1234-567812345678",
        "items": ["one", "two"],
        "nested": {"name": "bar"},
        "nesteds": [{"name": "hello"}, {"name": "world"}],
        "mapping": {"foo": "bar"},
        "datetime_": "2018-11-01T14:23:43.123456+00:00",
    } == serializer.dump(types_object)


def test_unit__dump__ok__with_none(types_object: Types) -> None:
    serializer = serpyco.Serializer(Types, omit_none=False)
    data = serializer.dump(types_object)
    assert "optional" in data
    assert None is data["optional"]


def test_unit__dump_json__ok__nominal_case(types_object: Types) -> None:
    serializer = serpyco.Serializer(Types)

    data = serializer.dump(types_object)
    assert json.dumps(data, separators=(",", ":")) == serializer.dump_json(types_object)


def test_unit__load__ok__nominal_case(types_object: Types) -> None:
    serializer = serpyco.Serializer(Types)
    assert types_object == serializer.load(
        {
            "integer": 42,
            "string": "foo",
            "number": 12.34,
            "boolean": True,
            "enum_": 2,
            "uid": "12345678-1234-5678-1234-567812345678",
            "items": ["one", "two"],
            "nested": {"name": "bar"},
            "nesteds": [{"name": "hello"}, {"name": "world"}],
            "mapping": {"foo": "bar"},
            "datetime_": "2018-11-01T14:23:43.123456Z",
        }
    )


def test_unit__load_json__ok__nominal_case(types_object: Types) -> None:
    serializer = serpyco.Serializer(Types)
    assert types_object == serializer.load_json(
        json.dumps(
            {
                "integer": 42,
                "string": "foo",
                "number": 12.34,
                "boolean": True,
                "enum_": 2,
                "uid": "12345678-1234-5678-1234-567812345678",
                "items": ["one", "two"],
                "nested": {"name": "bar"},
                "nesteds": [{"name": "hello"}, {"name": "world"}],
                "mapping": {"foo": "bar"},
                "datetime_": "2018-11-01T14:23:43.123456Z",
            }
        )
    )


def test_unit__from_dump__ok__with_many(types_object: Types) -> None:
    serializer = serpyco.Serializer(Types, many=True)

    data = serializer.dump([types_object, types_object])

    assert [types_object, types_object] == serializer.load(data)


def test_unit__from_dump_json__ok__with_many(types_object: Types) -> None:
    serializer = serpyco.Serializer(Types, many=True)

    data = serializer.dump_json([types_object, types_object])

    assert [types_object, types_object] == serializer.load_json(data)


def test_unit__json_schema__ok__nominal_case() -> None:
    serializer = serpyco.Serializer(Types)
    assert {
        "$schema": "http://json-schema.org/draft-04/schema#",
        "definitions": {
            "Simple": {
                "description": "Basic class.",
                "properties": {"name": {"type": "string"}},
                "required": ["name"],
                "type": "object",
            }
        },
        "description": "Testing class for supported serializer types.",
        "properties": {
            "boolean": {"type": "boolean"},
            "datetime_": {"format": "date-time", "type": "string"},
            "enum_": {
                "description": "An enumerate.",
                "enum": [1, 2],
                "type": "integer",
            },
            "uid": {"type": "string", "format": "uuid"},
            "integer": {"type": "integer"},
            "items": {"items": {"type": "string"}, "type": "array"},
            "mapping": {"additionalProperties": {"type": "string"}, "type": "object"},
            "nested": {"$ref": "#/definitions/Simple"},
            "nesteds": {"items": {"$ref": "#/definitions/Simple"}, "type": "array"},
            "number": {"type": "number"},
            "optional": {
                "anyOf": [{"type": "integer"}, {"type": "null"}],
                "default": None,
            },
            "string": {"type": "string"},
        },
        "required": [
            "integer",
            "string",
            "number",
            "boolean",
            "enum_",
            "uid",
            "items",
            "nested",
            "nesteds",
            "mapping",
            "datetime_",
        ],
        "type": "object",
    } == serializer.json_schema()


def test_unit__json_schema__ok__with_many() -> None:
    serializer = serpyco.Serializer(Types, many=True)
    assert {
        "$schema": "http://json-schema.org/draft-04/schema#",
        "definitions": {
            "Simple": {
                "description": "Basic class.",
                "properties": {"name": {"type": "string"}},
                "required": ["name"],
                "type": "object",
            }
        },
        "items": {
            "description": "Testing class for supported serializer types.",
            "properties": {
                "boolean": {"type": "boolean"},
                "datetime_": {"format": "date-time", "type": "string"},
                "enum_": {
                    "description": "An enumerate.",
                    "enum": [1, 2],
                    "type": "integer",
                },
                "uid": {"type": "string", "format": "uuid"},
                "integer": {"type": "integer"},
                "items": {"items": {"type": "string"}, "type": "array"},
                "mapping": {
                    "additionalProperties": {"type": "string"},
                    "type": "object",
                },
                "nested": {"$ref": "#/definitions/Simple"},
                "nesteds": {"items": {"$ref": "#/definitions/Simple"}, "type": "array"},
                "number": {"type": "number"},
                "optional": {
                    "anyOf": [{"type": "integer"}, {"type": "null"}],
                    "default": None,
                },
                "string": {"type": "string"},
            },
            "required": [
                "integer",
                "string",
                "number",
                "boolean",
                "enum_",
                "uid",
                "items",
                "nested",
                "nesteds",
                "mapping",
                "datetime_",
            ],
            "type": "object",
        },
        "type": "array",
    } == serializer.json_schema()


def test_unit__json_schema__ok__cycle() -> None:
    builder = serpyco.SchemaBuilder(First)
    assert {
        "$schema": "http://json-schema.org/draft-04/schema#",
        "definitions": {
            "Second": {
                "description": "Cycle test class",
                "properties": {"first": {"$ref": "#"}},
                "required": ["first"],
                "type": "object",
            }
        },
        "description": "Cycle test class",
        "properties": {"second": {"$ref": "#/definitions/Second"}},
        "required": ["second"],
        "type": "object",
    } == builder.json_schema()
    nested = builder.nested_builders()
    assert 1 == len(nested)
    assert "Second" == nested[0][0]
    assert isinstance(nested[0][1], serpyco.SchemaBuilder)


def test_unit__dump_json__ok__validate() -> None:
    serializer = serpyco.Serializer(Simple)

    assert serializer.dump(Simple(name="foo"), validate=True)
    assert serializer.dump_json(Simple(name="foo"), validate=True)

    with pytest.raises(serpyco.ValidationError):
        serializer.dump(Simple(name=42), validate=True)  # type: ignore
    with pytest.raises(serpyco.ValidationError):
        serializer.dump_json(Simple(name=42), validate=True)  # type: ignore


def test_unit__load_json__ok__validate() -> None:
    serializer = serpyco.Serializer(Simple)

    assert serializer.load({"name": "foo"}, validate=True)
    assert serializer.load_json('{"name": "foo"}', validate=True)

    with pytest.raises(serpyco.ValidationError):
        serializer.load({"name": 42}, validate=True)
    with pytest.raises(serpyco.ValidationError):
        serializer.load_json('{"name": 42}', validate=True)


def test_unit__union__ok__nominal_case() -> None:
    @dataclasses.dataclass
    class WithUnion(object):
        """Union test class"""

        foo: typing.Union[str, int]

    serializer = serpyco.Serializer(WithUnion)

    assert {
        "$schema": "http://json-schema.org/draft-04/schema#",
        "definitions": {},
        "description": "Union test class",
        "properties": {"foo": {"oneOf": [{"type": "string"}, {"type": "integer"}]}},
        "required": ["foo"],
        "type": "object",
    } == serializer.json_schema()

    assert {"foo": 42} == serializer.dump(WithUnion(foo=42), validate=True)
    assert {"foo": "bar"} == serializer.dump(WithUnion(foo="bar"), validate=True)
    assert WithUnion(foo="bar") == serializer.load({"foo": "bar"})
    with pytest.raises(serpyco.ValidationError):
        serializer.dump(WithUnion(foo=12.34), validate=True)  # type: ignore
    with pytest.raises(serpyco.ValidationError):
        serializer.load({"foo": 12.34})


def test_unit__tuple__ok__nominal_case() -> None:
    @dataclasses.dataclass
    class WithTuple(object):
        """Tuple test class"""

        tuple_: typing.Tuple[str, int]

    serializer = serpyco.Serializer(WithTuple)
    assert {
        "$schema": "http://json-schema.org/draft-04/schema#",
        "definitions": {},
        "description": "Tuple test class",
        "properties": {
            "tuple_": {
                "type": "array",
                "items": [{"type": "string"}, {"type": "integer"}],
                "minItems": 2,
                "maxItems": 2,
            }
        },
        "required": ["tuple_"],
        "type": "object",
    } == serializer.json_schema()
    assert WithTuple(tuple_=("foo", 1)) == serializer.load({"tuple_": ["foo", 1]})


def test_unit__uniform_tuple__ok__nominal_case() -> None:
    @dataclasses.dataclass
    class WithTuple(object):
        """Tuple test class"""

        tuple_: typing.Tuple[str, ...]

    serializer = serpyco.Serializer(WithTuple)
    assert {
        "$schema": "http://json-schema.org/draft-04/schema#",
        "definitions": {},
        "description": "Tuple test class",
        "properties": {"tuple_": {"type": "array", "items": {"type": "string"}}},
        "required": ["tuple_"],
        "type": "object",
    } == serializer.json_schema()
    assert WithTuple(tuple_=("foo", "bar")) == serializer.load(
        {"tuple_": ["foo", "bar"]}
    )


def test_unit__set__ok__nominal_case() -> None:
    @dataclasses.dataclass
    class WithSet(object):
        """Set test class"""

        set_: typing.Set[str]

    serializer = serpyco.Serializer(WithSet)

    assert WithSet(set_={"foo", "bar"}) == serializer.load({"set_": ["foo", "bar"]})


def test_unit__string_field_format_and_validators__ok__nominal_case() -> None:
    email = mock.Mock()
    datetime_ = mock.Mock()

    @dataclasses.dataclass
    class Nested(object):
        """Nested"""

        name: str = serpyco.string_field(
            format_=serpyco.StringFormat.DATETIME, validator=datetime_
        )

    @dataclasses.dataclass
    class WithStringField(object):
        """String field test class"""

        foo: str = serpyco.string_field(
            format_=serpyco.StringFormat.EMAIL,
            validator=email,
            pattern="^[A-Z]",
            min_length=3,
            max_length=24,
        )
        nested: Nested

    serializer = serpyco.Serializer(WithStringField)

    assert {
        "$schema": "http://json-schema.org/draft-04/schema#",
        "description": "String field test class",
        "definitions": {
            "Nested": {
                "description": "Nested",
                "properties": {"name": {"type": "string", "format": "date-time"}},
                "required": ["name"],
                "type": "object",
            }
        },
        "properties": {
            "foo": {
                "type": "string",
                "format": "email",
                "pattern": "^[A-Z]",
                "minLength": 3,
                "maxLength": 24,
            },
            "nested": {"$ref": "#/definitions/Nested"},
        },
        "required": ["foo", "nested"],
        "type": "object",
    } == serializer.json_schema()

    assert serializer.load({"foo": "Foo@foo.bar", "nested": {"name": "foo"}})
    email.assert_called_once_with("Foo@foo.bar")
    datetime_.assert_called_once_with("foo")


def test_unit__number_field__ok__nominal_case() -> None:
    @dataclasses.dataclass
    class WithNumberField(object):
        """Number field test class"""

        foo: int = serpyco.number_field(minimum=0, maximum=12)

    serializer = serpyco.Serializer(WithNumberField)

    assert {
        "$schema": "http://json-schema.org/draft-04/schema#",
        "definitions": {},
        "description": "Number field test class",
        "properties": {"foo": {"type": "integer", "minimum": 0, "maximum": 12}},
        "required": ["foo"],
        "type": "object",
    } == serializer.json_schema()

    assert serializer.load({"foo": 5})


def test_unit__field_dict_key__ok__nominal_case() -> None:
    @dataclasses.dataclass
    class WithDictKeyField(object):
        """Dict key test class"""

        foo: str = serpyco.field(dict_key="bar")

    serializer = serpyco.Serializer(WithDictKeyField)
    assert {"bar": "hello"} == serializer.dump(WithDictKeyField(foo="hello"))
    assert WithDictKeyField(foo="hello") == serializer.load({"bar": "hello"})


def test_unit__type_encoders__ok__nominal_case() -> None:
    class Encoder(serpyco.FieldEncoder):
        def json_schema(self) -> dict:
            return {}

        def dump(self, value):
            return "foo"

    serializer = serpyco.Serializer(Simple, type_encoders={str: Encoder()})

    assert {"name": "foo"} == serializer.dump(Simple(name="bar"))
    assert {
        "$schema": "http://json-schema.org/draft-04/schema#",
        "description": "Basic class.",
        "definitions": {},
        "properties": {"name": {}},
        "required": ["name"],
        "type": "object",
    } == serializer.json_schema()

    second = serpyco.Serializer(Simple)
    assert {"name": "bar"} == second.dump(Simple(name="bar"))
    assert {
        "$schema": "http://json-schema.org/draft-04/schema#",
        "description": "Basic class.",
        "definitions": {},
        "properties": {"name": {"type": "string"}},
        "required": ["name"],
        "type": "object",
    } == second.json_schema()


def test_unit__global_type_encoders__ok__nominal_case() -> None:
    class Encoder(serpyco.FieldEncoder):
        def json_schema(self) -> dict:
            return {}

        def dump(self, value):
            return "foo"

    serpyco.Serializer.register_global_type(str, Encoder())

    serializer = serpyco.Serializer(Simple)

    assert {"name": "foo"} == serializer.dump(Simple(name="bar"))
    assert {
        "$schema": "http://json-schema.org/draft-04/schema#",
        "description": "Basic class.",
        "definitions": {},
        "properties": {"name": {}},
        "required": ["name"],
        "type": "object",
    } == serializer.json_schema()

    second = serpyco.Serializer(Simple)
    assert {"name": "foo"} == second.dump(Simple(name="bar"))
    assert {
        "$schema": "http://json-schema.org/draft-04/schema#",
        "description": "Basic class.",
        "definitions": {},
        "properties": {"name": {}},
        "required": ["name"],
        "type": "object",
    } == second.json_schema()

    serpyco.Serializer.unregister_global_type(str)

    third = serpyco.Serializer(Simple)
    assert {"name": "bar"} == third.dump(Simple(name="bar"))
    assert {
        "$schema": "http://json-schema.org/draft-04/schema#",
        "description": "Basic class.",
        "definitions": {},
        "properties": {"name": {"type": "string"}},
        "required": ["name"],
        "type": "object",
    } == third.json_schema()


def test_unit__ignore__ok__nominal_case():
    @dataclasses.dataclass
    class Ignore(object):
        """Ignore test class"""

        foo: str = serpyco.field(ignore=True)

    serializer = serpyco.Serializer(Ignore)
    assert {} == serializer.dump(Ignore(foo="bar"))
    assert {
        "$schema": "http://json-schema.org/draft-04/schema#",
        "description": "Ignore test class",
        "definitions": {},
        "properties": {},
        "type": "object",
    } == serializer.json_schema()


def test_unit__only__ok__nominal_case():
    @dataclasses.dataclass
    class Only(object):
        """Only test class"""

        foo: str
        bar: str

    serializer = serpyco.Serializer(Only, only=["foo"])
    assert {"foo": "bar"} == serializer.dump(Only(foo="bar", bar="foo"))
    assert {
        "$schema": "http://json-schema.org/draft-04/schema#",
        "description": "Only test class",
        "definitions": {},
        "properties": {"foo": {"type": "string"}},
        "required": ["foo"],
        "type": "object",
    } == serializer.json_schema()


def test_unit__field_description_and_examples__ok__nominal_case():
    @dataclasses.dataclass
    class Desc(object):
        """Description test class"""

        foo: str = serpyco.field(
            description="This is a foo", examples=["can be foo", "or bar"]
        )

    serializer = serpyco.Serializer(Desc)
    assert {
        "$schema": "http://json-schema.org/draft-04/schema#",
        "definitions": {},
        "description": "Description test class",
        "properties": {
            "foo": {
                "description": "This is a foo",
                "examples": ["can be foo", "or bar"],
                "type": "string",
            }
        },
        "required": ["foo"],
        "type": "object",
    } == serializer.json_schema()


def test_unit__field_default__ok__nominal_case():
    @dataclasses.dataclass
    class Desc(object):
        """Description test class"""

        foo: str = "foo"
        bar: str = dataclasses.field(default_factory=lambda: "bar")
        datetime_: datetime.datetime = datetime.datetime(2018, 11, 24, 19, 0, 0, 0)

    serializer = serpyco.Serializer(Desc)
    assert {
        "$schema": "http://json-schema.org/draft-04/schema#",
        "definitions": {},
        "description": "Description test class",
        "properties": {
            "foo": {"default": "foo", "type": "string"},
            "bar": {"default": "bar", "type": "string"},
            "datetime_": {
                "default": "2018-11-24T19:00:00+00:00",
                "type": "string",
                "format": "date-time",
            },
        },
        "required": ["foo", "bar", "datetime_"],
        "type": "object",
    } == serializer.json_schema()


def test_unit__decorators__ok__nominal_case():
    @dataclasses.dataclass
    class Decorated(object):
        foo: typing.Optional[str]
        bar: int

        @staticmethod
        @serpyco.pre_dump
        def add_two_to_bar(obj: "Decorated") -> "Decorated":
            obj.bar += 2
            return obj

        @staticmethod
        @serpyco.post_dump
        def del_foo_key(data: dict) -> dict:
            del data["foo"]
            return data

        @staticmethod
        @serpyco.pre_load
        def add_foo_if_missing(data: dict) -> dict:
            if "foo" not in data:
                data["foo"] = "default"
            return data

        @staticmethod
        @serpyco.post_load
        def substract_two_from_bar(obj: "Decorated") -> "Decorated":
            obj.bar -= 2
            return obj

    serializer = serpyco.Serializer(Decorated)

    assert {"bar": 5} == serializer.dump(Decorated(foo="hello", bar=3))

    assert Decorated(foo="default", bar=1) == serializer.load({"bar": 3})


def test_unit__exclude__ok__nominal_case():
    @dataclasses.dataclass
    class Exclude(object):
        """Exclude test class"""

        foo: str
        bar: str

    serializer = serpyco.Serializer(Exclude, exclude=["foo"])
    assert {"bar": "foo"} == serializer.dump(Exclude(foo="bar", bar="foo"))
    assert {
        "$schema": "http://json-schema.org/draft-04/schema#",
        "description": "Exclude test class",
        "definitions": {},
        "properties": {"bar": {"type": "string"}},
        "required": ["bar"],
        "type": "object",
    } == serializer.json_schema()


def test_unit__nested_field__ok__nominal_case():
    @dataclasses.dataclass
    class Nested(object):
        """Nested test class"""

        foo: str
        bar: str

    @dataclasses.dataclass
    class Parent(object):
        """Parent test class"""

        first: Nested = serpyco.nested_field(only=["foo"])
        second: Nested = serpyco.nested_field(exclude=["foo"])

    serializer = serpyco.Serializer(Parent)
    assert {"first": {"foo": "foo"}, "second": {"bar": "bar"}} == serializer.dump(
        Parent(first=Nested(foo="foo", bar="bar"), second=Nested(foo="foo", bar="bar"))
    )
    assert {
        "$schema": "http://json-schema.org/draft-04/schema#",
        "description": "Parent test class",
        "definitions": {
            "Nested_exclude_foo": {
                "type": "object",
                "description": "Nested test class",
                "properties": {"bar": {"type": "string"}},
                "required": ["bar"],
            },
            "Nested_only_foo": {
                "type": "object",
                "description": "Nested test class",
                "properties": {"foo": {"type": "string"}},
                "required": ["foo"],
            },
        },
        "properties": {
            "first": {"$ref": "#/definitions/Nested_only_foo"},
            "second": {"$ref": "#/definitions/Nested_exclude_foo"},
        },
        "required": ["first", "second"],
        "type": "object",
    } == serializer.json_schema()


def test_unit__get_dict_object_path__ok__nominal_case():
    @dataclasses.dataclass
    class Nested(object):
        foo: str = serpyco.field(dict_key="bar")

    @dataclasses.dataclass
    class Parent(object):
        nested: Nested = serpyco.field(dict_key="n")
        nesteds: typing.List[Nested] = serpyco.field(dict_key="ns")
        mapped: typing.Dict[str, Nested] = serpyco.field(dict_key="mp")

    serializer = serpyco.Serializer(Parent)

    assert ["n", "bar"] == serializer.get_dict_path(["nested", "foo"])
    assert ["nested", "foo"] == serializer.get_object_path(["n", "bar"])
    assert ["ns", "bar"] == serializer.get_dict_path(["nesteds", "foo"])
    assert ["nesteds", "foo"] == serializer.get_object_path(["ns", "bar"])
    assert ["mp", "bar"] == serializer.get_dict_path(["mapped", "foo"])
    assert ["mapped", "foo"] == serializer.get_object_path(["mp", "bar"])


def test_unit__dict_encoder__ok__nominal_case():
    class CustomEncoder(serpyco.FieldEncoder):
        def dump(self, value):
            return value

        def load(self, value):
            return value

    @dataclasses.dataclass
    class Nested(object):
        foo: str

    @dataclasses.dataclass
    class Parent(object):
        mapping: typing.Dict[str, Nested]
        custom: typing.Dict[int, Nested]

    serializer = serpyco.Serializer(Parent, type_encoders={int: CustomEncoder()})
    assert {
        "mapping": {"foo": {"foo": "bar"}},
        "custom": {42: {"foo": "foo"}},
    } == serializer.dump(
        Parent(mapping={"foo": Nested(foo="bar")}, custom={42: Nested(foo="foo")})
    )


def test_unit__rapidjson_validator__err_message():
    val = serpyco.validator.RapidJsonValidator(
        {"type": "object", "properties": {"name": {"type": "string"}}}
    )
    with pytest.raises(
        serpyco.ValidationError, match=r'data\["name"\]: has type int, expected string'
    ):
        val.validate({"name": 42})


def test_unit__field_cast_on_load__ok__nominal_case():
    @dataclasses.dataclass
    class CastOnLoad(object):
        value: int = serpyco.field(cast_on_load=True)

    serializer = serpyco.Serializer(CastOnLoad)
    assert CastOnLoad(value=42) == serializer.load({"value": "42"})


def test_unit__field_cast_on_load__err_exception_during_casting():
    @dataclasses.dataclass
    class CastOnLoad(object):
        value: int = serpyco.field(cast_on_load=True)

    serializer = serpyco.Serializer(CastOnLoad)
    with pytest.raises(serpyco.ValidationError):
        serializer.load({"value": "hello"})


def test_unit__custom_definition_name__ok__nominal_case():
    @dataclasses.dataclass
    class Nested(object):
        """Nested"""

        value: int

    @dataclasses.dataclass
    class Class(object):
        """Class"""

        nested: Nested

    get_definition_name = mock.Mock(return_value="Custom")
    builder = serpyco.SchemaBuilder(Class, get_definition_name=get_definition_name)

    assert {
        "$schema": "http://json-schema.org/draft-04/schema#",
        "definitions": {
            "Custom": {
                "description": "Nested",
                "properties": {"value": {"type": "integer"}},
                "required": ["value"],
                "type": "object",
            }
        },
        "description": "Class",
        "properties": {"nested": {"$ref": "#/definitions/Custom"}},
        "required": ["nested"],
        "type": "object",
    } == builder.json_schema()
    get_definition_name.assert_called_with(Nested, (), [], [])


def test_unit__not_init_fields__ok__nominal_case():
    @dataclasses.dataclass
    class Class(object):
        """Class"""

        one: str
        two: int = dataclasses.field(init=False)

    serializer = serpyco.Serializer(Class)
    obj = Class(one="hello")
    obj.two = 12
    assert obj == serializer.load({"one": "hello", "two": 12})
    assert {"one": "hello", "two": 12} == serializer.dump(obj)


def test_unit__schema__ok__with_default_dataclass():
    @dataclasses.dataclass
    class Nested(object):
        """Nested"""

        name: str = "Hello"

    @dataclasses.dataclass
    class Class(object):
        """Class"""

        one: str
        nested: Nested = dataclasses.field(default_factory=Nested)

    serializer = serpyco.Serializer(Class)
    assert {
        "$schema": "http://json-schema.org/draft-04/schema#",
        "definitions": {
            "Nested": {
                "description": "Nested",
                "properties": {"name": {"default": "Hello", "type": "string"}},
                "required": ["name"],
                "type": "object",
            }
        },
        "description": "Class",
        "properties": {
            "nested": {"$ref": "#/definitions/Nested", "default": {"name": "Hello"}},
            "one": {"type": "string"},
        },
        "required": ["one", "nested"],
        "type": "object",
    } == serializer.json_schema()


def test_unit__generic_dataclass__ok__nominal_case():
    T = typing.TypeVar("T")

    @dataclasses.dataclass
    class Gen(typing.Generic[T]):
        "Generic."
        foo: str
        bar: T

    serializer = serpyco.Serializer(Gen[int])
    assert {
        "$schema": "http://json-schema.org/draft-04/schema#",
        "definitions": {},
        "description": "Generic.",
        "properties": {"bar": {"type": "integer"}, "foo": {"type": "string"}},
        "required": ["foo", "bar"],
        "type": "object",
    } == serializer.json_schema()

    @dataclasses.dataclass
    class WithGen(object):
        "With a generic."
        nested: Gen[int]

    serializer = serpyco.Serializer(WithGen)
    assert {
        "$schema": "http://json-schema.org/draft-04/schema#",
        "definitions": {
            "Gen[int]": {
                "description": "Generic.",
                "properties": {"bar": {"type": "integer"}, "foo": {"type": "string"}},
                "required": ["foo", "bar"],
                "type": "object",
            }
        },
        "description": "With a generic.",
        "properties": {"nested": {"$ref": "#/definitions/Gen[int]"}},
        "required": ["nested"],
        "type": "object",
    } == serializer.json_schema()
    assert WithGen(nested=Gen(foo="bar", bar=12)) == serializer.load(
        {"nested": {"foo": "bar", "bar": 12}}
    )

    @dataclasses.dataclass(init=False)
    class SList(typing.Generic[T]):
        """List."""

        items: typing.List[T]
        item_nb: int

        def __init__(self, items: typing.List[T]) -> None:
            self.items = items
            self.item_nb = len(items)

    serializer = serpyco.Serializer(SList[int])
    assert {
        "$schema": "http://json-schema.org/draft-04/schema#",
        "definitions": {},
        "description": "List.",
        "properties": {
            "item_nb": {"type": "integer"},
            "items": {"items": {"type": "integer"}, "type": "array"},
        },
        "required": ["items", "item_nb"],
        "type": "object",
    } == serializer.json_schema()
    assert {"items": [0, 1], "item_nb": 2} == serializer.dump(SList([0, 1]))


def test_unit__schema__ok__none_default():
    @dataclasses.dataclass
    class Def(object):
        """Def."""

        foo: typing.Optional[int] = None

    serializer = serpyco.Serializer(Def)
    assert {
        "$schema": "http://json-schema.org/draft-04/schema#",
        "definitions": {},
        "description": "Def.",
        "properties": {
            "foo": {"anyOf": [{"type": "integer"}, {"type": "null"}], "default": None}
        },
        "type": "object",
<<<<<<< HEAD
    } == serializer.json_schema()
=======
    } == serializer.json_schema()
>>>>>>> a89a1cda
<|MERGE_RESOLUTION|>--- conflicted
+++ resolved
@@ -1023,8 +1023,4 @@
             "foo": {"anyOf": [{"type": "integer"}, {"type": "null"}], "default": None}
         },
         "type": "object",
-<<<<<<< HEAD
-    } == serializer.json_schema()
-=======
-    } == serializer.json_schema()
->>>>>>> a89a1cda
+    } == serializer.json_schema()