# Serpyco changelog

## v0.16.4

<<<<<<< HEAD
- fix: default value not written in schema
=======
- fix: support of optional unions
>>>>>>> 0f631e06

## v0.16.3

- fix: non json-serializable default value in schemas with several nested levels
- fix: optional fields with custom encoders were not considered as optional

## v0.16.2

- fix: `Union` loading with non-builtin types
- fix: reference in sub-schemas when many=True is enabled

## v0.16.1

- fix: None default in schema
- fix: fields with a default value are not required

## v0.16

- fix: encode default values in schema
- support Generic[T] in serialization

## v0.15.2

- fix: fields with `init=False`

## v0.15.1

- fix: custom definition name in JSON schema
- fix: `Tuple` is now handled properly
- fix: exceptions caught during cast_on_load are propagated to the calling code

## v0.15

- fields can now be cast to their declared type when loading (`serpyco.field`, `cast_on_load` argument)
- small improvement in dump/load speed

## v0.14

- all fields can now be additionally validated with a custom method (`serpyco.field`, `validator` argument)
- fix validation error message
- fix `get_object_path` and `get_dict_path` when used with `List` or `Dict` fields
- custom nested dataclass definition names when building a schema with `SchemaBuilder`

## v0.13

- string format can now be validated by providing a validation method

## v0.12

- split the schema building/validation code
- allow access to nested-schema builders

## v0.11

- Serializer can exclude fields (via `exclude` parameter)
- default values of field are written in the generated JSON schema
- get dict/object paths of fields
- `only` and `exclude` in nested fields (via `serpyco.nested_field` function)

## v0.10

- support field description and examples (via `serpyco.field` arguments)
- support pre/post load/dump method (via `post_load`, `post_dump`, `pre_load` and `pre_dump` decorators)

## v0.9

- fix `Optional` fields validation (`None` is a valid value)
- custom message for `enum` validation errors

## v0.8

- support `typing.Set[]` fields
- improve validation error messages
- support getter method for fields

## v0.7

- fix json schema caching in `Validator`
- fix `"type": "object"` added in custom schemas
- support per instance custom encoders and schemas
- support ignoring of fields (via `serpyco.field(ignore=True)`)
- support partial serialization (via `only` parameter)

## v0.6

- support additional validation constraints for strings and numbers (`string_field()` and `number_field()`)
- fix support for custom serialization dict keys

## v0.5

- support `typing.Tuple[]` fields
- simpler schemas for integers/numbers
- remove `"type": "object"` from `$ref` schemas

## v0.4

- support Python 3.7

## v0.3

- support `typing.Union[]` fields

## v0.2

- support cycles in fields definition
- split validation and serialization code in two classes: `Validation` and `Serializer`

## v0.1

Initial release<|MERGE_RESOLUTION|>--- conflicted
+++ resolved
@@ -1,12 +1,12 @@
 # Serpyco changelog
+
+## v0.16.5
+
+- fix: support of optional unions
 
 ## v0.16.4
 
-<<<<<<< HEAD
 - fix: default value not written in schema
-=======
-- fix: support of optional unions
->>>>>>> 0f631e06
 
 ## v0.16.3
 
