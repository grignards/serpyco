# Serpyco changelog

<<<<<<< HEAD
=======
## v0.16.5

- fix: support of optional unions

>>>>>>> edf25255
## v0.16.4

- fix: default value not written in schema

## v0.16.3

- fix: non json-serializable default value in schemas with several nested levels
- fix: optional fields with custom encoders were not considered as optional

## v0.16.2

- fix: `Union` loading with non-builtin types
- fix: reference in sub-schemas when many=True is enabled

## v0.16.1

- fix: None default in schema
- fix: fields with a default value are not required

## v0.16

- fix: encode default values in schema
- support Generic[T] in serialization

## v0.15.2

- fix: fields with `init=False`

## v0.15.1

- fix: custom definition name in JSON schema
- fix: `Tuple` is now handled properly
- fix: exceptions caught during cast_on_load are propagated to the calling code

## v0.15

- fields can now be cast to their declared type when loading (`serpyco.field`, `cast_on_load` argument)
- small improvement in dump/load speed

## v0.14

- all fields can now be additionally validated with a custom method (`serpyco.field`, `validator` argument)
- fix validation error message
- fix `get_object_path` and `get_dict_path` when used with `List` or `Dict` fields
- custom nested dataclass definition names when building a schema with `SchemaBuilder`

## v0.13

- string format can now be validated by providing a validation method

## v0.12

- split the schema building/validation code
- allow access to nested-schema builders

## v0.11

- Serializer can exclude fields (via `exclude` parameter)
- default values of field are written in the generated JSON schema
- get dict/object paths of fields
- `only` and `exclude` in nested fields (via `serpyco.nested_field` function)

## v0.10

- support field description and examples (via `serpyco.field` arguments)
- support pre/post load/dump method (via `post_load`, `post_dump`, `pre_load` and `pre_dump` decorators)

## v0.9

- fix `Optional` fields validation (`None` is a valid value)
- custom message for `enum` validation errors

## v0.8

- support `typing.Set[]` fields
- improve validation error messages
- support getter method for fields

## v0.7

- fix json schema caching in `Validator`
- fix `"type": "object"` added in custom schemas
- support per instance custom encoders and schemas
- support ignoring of fields (via `serpyco.field(ignore=True)`)
- support partial serialization (via `only` parameter)

## v0.6

- support additional validation constraints for strings and numbers (`string_field()` and `number_field()`)
- fix support for custom serialization dict keys

## v0.5

- support `typing.Tuple[]` fields
- simpler schemas for integers/numbers
- remove `"type": "object"` from `$ref` schemas

## v0.4

- support Python 3.7

## v0.3

- support `typing.Union[]` fields

## v0.2

- support cycles in fields definition
- split validation and serialization code in two classes: `Validation` and `Serializer`

## v0.1

Initial release<|MERGE_RESOLUTION|>--- conflicted
+++ resolved
@@ -1,12 +1,9 @@
 # Serpyco changelog
 
-<<<<<<< HEAD
-=======
 ## v0.16.5
 
 - fix: support of optional unions
 
->>>>>>> edf25255
 ## v0.16.4
 
 - fix: default value not written in schema
