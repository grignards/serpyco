--- conflicted
+++ resolved
@@ -1,11 +1,5 @@
 # Serpyco changelog
 
-<<<<<<< HEAD
-## v0.17.3
-
-- fix: avoid adding a timezone to naive datetime objects.
-- feat: add pattern for validating datetime strings
-=======
 ## v0.17.4
 
 - fix: ensure order of missing fields in error message
@@ -13,8 +7,8 @@
 
 ## v0.17.3
 
-- 
->>>>>>> c023b0d4
+- fix: avoid adding a timezone to naive datetime objects.
+- feat: add pattern for validating datetime strings
 
 ## v0.17.2
 
