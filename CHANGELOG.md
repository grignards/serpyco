# Serpyco changelog

## v0.18.0

- feat: strict mode for object validation
- refactor: better validation messages
- **refactor**: remove omit_none option of Serializer, `None` values are now always dumped
- feat: custom type encoders through nested_field()

## v0.17.4

- fix: ensure order of missing fields in error message
- fix: ensure definitions name are unique by using the module name of the dataclass as a prefix

## v0.17.3

<<<<<<< HEAD
- fix: avoid adding a timezone to naive datetime objects.
- feat: add pattern for validating datetime strings
=======
- fix: do not add a timezone to naive datetime objects
>>>>>>> 29205958

## v0.17.2

- fix: validation error message with optional dataclass

## v0.17.1

- fix: validation error of empty dictionary properly raises a `ValidationError` exception

## v0.17

- refactor: ValidationError exception now includes a dictionary of path/message

## v0.16.13

- fix: error when using a user validation function in a nested object list.
- feat: all validation errors are now included in `ValidationError` exception.

## v0.16.12

- fix: remove dictionary used as default value for encoders
- feat: improve validation error message when using `Union`/`Optional`

## v0.16.11

- fix: `Optional` fields with a `validator` function

## v0.16.10

- refactor: use typing_inspect instead of self-made code (new dependency)
- fix: load of dict with field encoders is now working

## v0.16.9

- fix: cast_on_load now works with Optional[]

## v0.16.8

- feat: `allowed_values` list for fields
- fix: default value handling in schemas

## v0.16.7

- fix: default value with custom types led to wrong schema

## v0.16.6

- fix: avoid non-json serializable default values in JSON schema

## v0.16.5

- fix: support of optional unions

## v0.16.4

- fix: default value not written in schema

## v0.16.3

- fix: non json-serializable default value in schemas with several nested levels
- fix: optional fields with custom encoders were not considered as optional

## v0.16.2

- fix: `Union` loading with non-builtin types
- fix: reference in sub-schemas when many=True is enabled

## v0.16.1

- fix: None default in schema
- fix: fields with a default value are not required

## v0.16

- fix: encode default values in schema
- support Generic[T] in serialization

## v0.15.2

- fix: fields with `init=False`

## v0.15.1

- fix: custom definition name in JSON schema
- fix: `Tuple` is now handled properly
- fix: exceptions caught during cast_on_load are propagated to the calling code

## v0.15

- fields can now be cast to their declared type when loading (`serpyco.field`, `cast_on_load` argument)
- small improvement in dump/load speed

## v0.14

- all fields can now be additionally validated with a custom method (`serpyco.field`, `validator` argument)
- fix validation error message
- fix `get_object_path` and `get_dict_path` when used with `List` or `Dict` fields
- custom nested dataclass definition names when building a schema with `SchemaBuilder`

## v0.13

- string format can now be validated by providing a validation method

## v0.12

- split the schema building/validation code
- allow access to nested-schema builders

## v0.11

- Serializer can exclude fields (via `exclude` parameter)
- default values of field are written in the generated JSON schema
- get dict/object paths of fields
- `only` and `exclude` in nested fields (via `serpyco.nested_field` function)

## v0.10

- support field description and examples (via `serpyco.field` arguments)
- support pre/post load/dump method (via `post_load`, `post_dump`, `pre_load` and `pre_dump` decorators)

## v0.9

- fix `Optional` fields validation (`None` is a valid value)
- custom message for `enum` validation errors

## v0.8

- support `typing.Set[]` fields
- improve validation error messages
- support getter method for fields

## v0.7

- fix json schema caching in `Validator`
- fix `"type": "object"` added in custom schemas
- support per instance custom encoders and schemas
- support ignoring of fields (via `serpyco.field(ignore=True)`)
- support partial serialization (via `only` parameter)

## v0.6

- support additional validation constraints for strings and numbers (`string_field()` and `number_field()`)
- fix support for custom serialization dict keys

## v0.5

- support `typing.Tuple[]` fields
- simpler schemas for integers/numbers
- remove `"type": "object"` from `$ref` schemas

## v0.4

- support Python 3.7

## v0.3

- support `typing.Union[]` fields

## v0.2

- support cycles in fields definition
- split validation and serialization code in two classes: `Validation` and `Serializer`

## v0.1

Initial release<|MERGE_RESOLUTION|>--- conflicted
+++ resolved
@@ -14,12 +14,8 @@
 
 ## v0.17.3
 
-<<<<<<< HEAD
 - fix: avoid adding a timezone to naive datetime objects.
 - feat: add pattern for validating datetime strings
-=======
-- fix: do not add a timezone to naive datetime objects
->>>>>>> 29205958
 
 ## v0.17.2
 
