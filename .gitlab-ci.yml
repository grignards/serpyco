--- conflicted
+++ resolved
@@ -41,11 +41,7 @@
 
 tests-3.8:
   stage: test
-<<<<<<< HEAD
-  image: python:3.8
-=======
   image: python:3.8-rc
->>>>>>> 36c32b43
   script:
     - python setup.py test
 
